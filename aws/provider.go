--- conflicted
+++ resolved
@@ -336,12 +336,9 @@
 			"aws_cognito_user_pool":                        resourceAwsCognitoUserPool(),
 			"aws_cognito_user_pool_client":                 resourceAwsCognitoUserPoolClient(),
 			"aws_cognito_user_pool_domain":                 resourceAwsCognitoUserPoolDomain(),
-<<<<<<< HEAD
 			"aws_cloudhsm_v2_cluster":                      resourceAwsCloudHsm2Cluster(),
 			"aws_cloudhsm_v2_hsm":                          resourceAwsCloudHsm2Hsm(),
-=======
 			"aws_cognito_resource_server":                  resourceAwsCognitoResourceServer(),
->>>>>>> 30c1f5cc
 			"aws_cloudwatch_metric_alarm":                  resourceAwsCloudWatchMetricAlarm(),
 			"aws_cloudwatch_dashboard":                     resourceAwsCloudWatchDashboard(),
 			"aws_codedeploy_app":                           resourceAwsCodeDeployApp(),
