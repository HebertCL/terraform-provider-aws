--- conflicted
+++ resolved
@@ -90,11 +90,8 @@
 				Check: resource.ComposeTestCheckFunc(
 					testAccCheckAWSAPIGatewayRestAPIExists("aws_api_gateway_rest_api.test", &conf),
 					testAccCheckAWSAPIGatewayRestAPINameAttribute(&conf, "bar"),
-<<<<<<< HEAD
 					testAccCheckAWSAPIGatewayRestAPIEndpointConfiguration(&conf, apigateway.EndpointTypeRegional),
-=======
 					testAccCheckAWSAPIGatewayRestAPIMinimumCompressionSizeAttribute(&conf, 0),
->>>>>>> acc3359a
 					resource.TestCheckResourceAttr("aws_api_gateway_rest_api.test", "name", "bar"),
 					resource.TestCheckResourceAttr("aws_api_gateway_rest_api.test", "description", ""),
 					resource.TestCheckResourceAttr("aws_api_gateway_rest_api.test", "minimum_compression_size", "0"),
@@ -109,11 +106,8 @@
 					testAccCheckAWSAPIGatewayRestAPIExists("aws_api_gateway_rest_api.test", &conf),
 					testAccCheckAWSAPIGatewayRestAPINameAttribute(&conf, "test"),
 					testAccCheckAWSAPIGatewayRestAPIDescriptionAttribute(&conf, "test"),
-<<<<<<< HEAD
 					testAccCheckAWSAPIGatewayRestAPIEndpointConfiguration(&conf, apigateway.EndpointTypeEdge),
-=======
 					testAccCheckAWSAPIGatewayRestAPIMinimumCompressionSizeAttribute(&conf, 10485760),
->>>>>>> acc3359a
 					resource.TestCheckResourceAttr("aws_api_gateway_rest_api.test", "name", "test"),
 					resource.TestCheckResourceAttr("aws_api_gateway_rest_api.test", "description", "test"),
 					resource.TestCheckResourceAttr("aws_api_gateway_rest_api.test", "minimum_compression_size", "10485760"),
@@ -313,13 +307,9 @@
 
 const testAccAWSAPIGatewayRestAPIConfig = `
 resource "aws_api_gateway_rest_api" "test" {
-<<<<<<< HEAD
-	name = "bar"
-	endpoint_type = "REGIONAL"
-=======
   name = "bar"
+  endpoint_type = "REGIONAL"
   minimum_compression_size = 0
->>>>>>> acc3359a
 }
 `
 
@@ -327,11 +317,8 @@
 resource "aws_api_gateway_rest_api" "test" {
   name = "test"
   description = "test"
-<<<<<<< HEAD
-	binary_media_types = ["application/octet-stream"]
-	endpoint_type = "EDGE"
-=======
   binary_media_types = ["application/octet-stream"]
+  endpoint_type = "EDGE"
   minimum_compression_size = 10485760
 }
 `
@@ -342,7 +329,6 @@
   description = "test"
   binary_media_types = ["application/octet-stream"]
   minimum_compression_size = -1
->>>>>>> acc3359a
 }
 `
 
