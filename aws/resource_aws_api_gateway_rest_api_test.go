--- conflicted
+++ resolved
@@ -1023,8 +1023,8 @@
 }
 EOF
 }
-<<<<<<< HEAD
-`
+`, rName, rName)
+}
 
 const testAccAWSAPIGatewayRestAPIConfigOpenAPIBasePathIgnore = `
 resource "aws_api_gateway_rest_api" "test" {
@@ -1267,8 +1267,4 @@
 }
 EOF
 }
-`
-=======
-`, rName, rName)
-}
->>>>>>> 9da6ca27
+`